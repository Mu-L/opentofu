--- conflicted
+++ resolved
@@ -175,29 +175,17 @@
 	}
 
 	graph, moreDiags := (&ApplyGraphBuilder{
-<<<<<<< HEAD
-		Config:             config,
-		Changes:            plan.Changes,
-		State:              plan.PriorState,
-		RootVariableValues: variables,
-		Plugins:            c.plugins,
-		Targets:            plan.TargetAddrs,
-		Excludes:           plan.ExcludeAddrs,
-		ForceReplace:       plan.ForceReplaceAddrs,
-		Operation:          operation,
-		ExternalReferences: plan.ExternalReferences,
-=======
 		Config:                  config,
 		Changes:                 plan.Changes,
 		State:                   plan.PriorState,
 		RootVariableValues:      variables,
 		Plugins:                 c.plugins,
 		Targets:                 plan.TargetAddrs,
+		Excludes:                plan.ExcludeAddrs,
 		ForceReplace:            plan.ForceReplaceAddrs,
 		Operation:               operation,
 		ExternalReferences:      plan.ExternalReferences,
 		ProviderFunctionTracker: providerFunctionTracker,
->>>>>>> de9fb7cc
 	}).Build(addrs.RootModuleInstance)
 	diags = diags.Append(moreDiags)
 	if moreDiags.HasErrors() {
